--- conflicted
+++ resolved
@@ -134,11 +134,7 @@
 // Result.Requeue is true, otherwise upon completion it will remove the work from the queue.
 func (r *ReconcileAuthentication) Reconcile(ctx context.Context, request reconcile.Request) (reconcile.Result, error) {
 	reqLogger := log.WithValues("Request.Namespace", request.Namespace, "Request.Name", request.Name)
-<<<<<<< HEAD
-	reqLogger.Info("Reconciling ", "controller", ControllerName)
-=======
 	reqLogger.Info("Reconciling ", "controller", controllerName)
->>>>>>> 3603a6cf
 
 	// Fetch the Authentication spec. If present, we deploy dex in the cluster.
 	authentication, err := utils.GetAuthentication(ctx, r.client)
