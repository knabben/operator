// Copyright (c) 2020-2021 Tigera, Inc. All rights reserved.

// Licensed under the Apache License, Version 2.0 (the "License");
// you may not use this file except in compliance with the License.
// You may obtain a copy of the License at
//
//     http://www.apache.org/licenses/LICENSE-2.0
//
// Unless required by applicable law or agreed to in writing, software
// distributed under the License is distributed on an "AS IS" BASIS,
// WITHOUT WARRANTIES OR CONDITIONS OF ANY KIND, either express or implied.
// See the License for the specific language governing permissions and
// limitations under the License.

package utils

import (
	"context"
	"fmt"
	"time"

	"github.com/go-logr/logr"
	corev1 "k8s.io/api/core/v1"
	v1 "k8s.io/api/core/v1"
	kerrors "k8s.io/apimachinery/pkg/api/errors"
	metav1 "k8s.io/apimachinery/pkg/apis/meta/v1"
	"k8s.io/apimachinery/pkg/runtime"
	"k8s.io/apimachinery/pkg/types"
	"k8s.io/client-go/kubernetes"
	"sigs.k8s.io/controller-runtime/pkg/client"
	"sigs.k8s.io/controller-runtime/pkg/controller"
	"sigs.k8s.io/controller-runtime/pkg/event"
	"sigs.k8s.io/controller-runtime/pkg/handler"
	"sigs.k8s.io/controller-runtime/pkg/predicate"
	"sigs.k8s.io/controller-runtime/pkg/source"

	v3 "github.com/tigera/api/pkg/apis/projectcalico/v3"
	operatorv1 "github.com/tigera/operator/api/v1"
	"github.com/tigera/operator/pkg/render"
	rmeta "github.com/tigera/operator/pkg/render/common/meta"
)

const (
	// If this annotation is set on an object, the operator will ignore it, allowing user modifications.
	// This is for development and testing purposes only. Do not use this annotation
	// for production, as this will cause problems with upgrade.
	unsupportedIgnoreAnnotation = "unsupported.operator.tigera.io/ignore"
)

var DefaultInstanceKey = client.ObjectKey{Name: "default"}
var DefaultTSEEInstanceKey = client.ObjectKey{Name: "tigera-secure"}
var OverlayInstanceKey = client.ObjectKey{Name: "overlay"}

// ContextLoggerForResource provides a logger instance with context set for the provided object.
func ContextLoggerForResource(log logr.Logger, obj client.Object) logr.Logger {
	gvk := obj.GetObjectKind().GroupVersionKind()
	name := obj.(metav1.ObjectMetaAccessor).GetObjectMeta().GetName()
	namespace := obj.(metav1.ObjectMetaAccessor).GetObjectMeta().GetNamespace()
	return log.WithValues("Name", name, "Namespace", namespace, "Kind", gvk.Kind)
}

// IgnoreObject returns true if the object has been marked as ignored by the user,
// and returns false otherwise.
func IgnoreObject(obj runtime.Object) bool {
	a := obj.(metav1.ObjectMetaAccessor).GetObjectMeta().GetAnnotations()
	if val, ok := a[unsupportedIgnoreAnnotation]; ok && val == "true" {
		return true
	}
	return false
}

func AddNetworkWatch(c controller.Controller) error {
	return c.Watch(&source.Kind{Type: &operatorv1.Installation{}}, &handler.EnqueueRequestForObject{})
}

func AddAPIServerWatch(c controller.Controller) error {
	return c.Watch(&source.Kind{Type: &operatorv1.APIServer{}}, &handler.EnqueueRequestForObject{})
}

func AddComplianceWatch(c controller.Controller) error {
	return c.Watch(&source.Kind{Type: &operatorv1.Compliance{}}, &handler.EnqueueRequestForObject{})
}

func AddNamespaceWatch(c controller.Controller, name string) error {
	ns := &v1.Namespace{
		ObjectMeta: metav1.ObjectMeta{
			Name: name,
		},
	}

	return c.Watch(&source.Kind{Type: ns}, &handler.EnqueueRequestForObject{})
}

type MetaMatch func(metav1.ObjectMeta) bool

func AddSecretsWatch(c controller.Controller, name, namespace string, metaMatches ...MetaMatch) error {
	s := &v1.Secret{
		TypeMeta:   metav1.TypeMeta{Kind: "Secret", APIVersion: "V1"},
		ObjectMeta: metav1.ObjectMeta{Name: name, Namespace: namespace},
	}
	return addNamespacedWatch(c, s, metaMatches...)
}

func AddConfigMapWatch(c controller.Controller, name, namespace string) error {
	cm := &v1.ConfigMap{
		TypeMeta:   metav1.TypeMeta{Kind: "ConfigMap", APIVersion: "V1"},
		ObjectMeta: metav1.ObjectMeta{Name: name, Namespace: namespace},
	}
	return addNamespacedWatch(c, cm)
}

func AddServiceWatch(c controller.Controller, name, namespace string) error {
	return addNamespacedWatch(c, &v1.Service{
		TypeMeta:   metav1.TypeMeta{Kind: "Service", APIVersion: "V1"},
		ObjectMeta: metav1.ObjectMeta{Name: name, Namespace: namespace},
	})
}

func addLicenseWatch(c controller.Controller) error {
	lic := &v3.LicenseKey{
		TypeMeta: metav1.TypeMeta{Kind: "LicenseKey"},
	}
	return c.Watch(&source.Kind{Type: lic}, &handler.EnqueueRequestForObject{})
}

// WaitToAddLicenseKeyWatch will check if projectcalico.org APIs are available and if so, it will add a watch for LicenseKey
// The completion of this operation will be signaled on a ready channel
func WaitToAddLicenseKeyWatch(controller controller.Controller, client kubernetes.Interface, log logr.Logger, flag *ReadyFlag) {
	maxDuration := 30 * time.Second
	duration := 1 * time.Second
	ticker := time.NewTicker(duration)
	defer ticker.Stop()
	for {
		select {
		case <-ticker.C:
			duration = duration * 2
			if duration >= maxDuration {
				duration = maxDuration
			}
			ticker.Reset(duration)
			if areCalicoAPIsReady(client) {
				err := addLicenseWatch(controller)
				if err != nil {
					log.Info("failed to watch LicenseKey resource: %v. Will retry to add watch", err)
				} else {
					flag.MarkAsReady()
					return
				}
			}
		}
	}
}

// addWatch creates a watch on the given object. If a name and namespace are provided, then it will
// use predicates to only return matching objects. If they are not, then all events of the provided kind
// will be generated.
func addNamespacedWatch(c controller.Controller, obj client.Object, metaMatches ...MetaMatch) error {
	objMeta := obj.(metav1.ObjectMetaAccessor).GetObjectMeta()
	if objMeta.GetNamespace() == "" {
		return fmt.Errorf("No namespace provided for namespaced watch")
	}
	pred := predicate.Funcs{
		CreateFunc: func(e event.CreateEvent) bool {
			if objMeta.GetName() != "" && e.Object.GetName() != objMeta.GetName() {
				return false
			}
			return e.Object.GetNamespace() == objMeta.GetNamespace()
		},
		UpdateFunc: func(e event.UpdateEvent) bool {
			if objMeta.GetName() != "" && e.ObjectNew.GetName() != objMeta.GetName() {
				return false
			}
			return e.ObjectNew.GetNamespace() == objMeta.GetNamespace()
		},
		DeleteFunc: func(e event.DeleteEvent) bool {
			if objMeta.GetName() != "" && e.Object.GetName() != objMeta.GetName() {
				return false
			}
			return e.Object.GetNamespace() == objMeta.GetNamespace()
		},
	}
	return c.Watch(&source.Kind{Type: obj}, &handler.EnqueueRequestForObject{}, pred)
}

func IsAPIServerReady(client client.Client, l logr.Logger) bool {
	instance := &operatorv1.APIServer{}
	err := client.Get(context.Background(), DefaultTSEEInstanceKey, instance)
	if err != nil {
		if kerrors.IsNotFound(err) {
			l.V(3).Info("APIServer resource does not exist")
			return false
		}
		l.Error(err, "Unable to retrieve APIServer resource")
		return false
	}

	if instance.Status.State != operatorv1.TigeraStatusReady {
		l.V(3).Info("APIServer resource not ready")
		return false
	}
	return true
}

func areCalicoAPIsReady(client kubernetes.Interface) bool {
	groups, err := client.Discovery().ServerGroups()
	if err != nil {
		return false
	}
	for _, g := range groups.Groups {
		if g.Name == "projectcalico.org" {
			return true
		}
	}
	return false
}

func LogStorageExists(ctx context.Context, cli client.Client) (bool, error) {
	instance := &operatorv1.LogStorage{}
	err := cli.Get(ctx, DefaultTSEEInstanceKey, instance)
	if err != nil {
		if kerrors.IsNotFound(err) {
			return false, nil
		}
		return false, err
	}

	return true, nil
}

// FetchLicenseKey returns the license if it has been installed. It's useful
// to prevent rollout of TSEE components that might require it.
// It will return an error if the license is not installed/cannot be read
func FetchLicenseKey(ctx context.Context, cli client.Client) (v3.LicenseKey, error) {
	instance := &v3.LicenseKey{}
	err := cli.Get(ctx, DefaultInstanceKey, instance)
	return *instance, err
}

<<<<<<< HEAD
// ValidateCertPairInNamespace checks if the given secret exists in the given
=======
// IsFeatureActive return true if the feature is listed in LicenseStatusKey
func IsFeatureActive(license v3.LicenseKey, featureName string) bool {
	for _, v := range license.Status.Features {
		if v == featureName || v == "all" {
			return true
		}
	}

	return false
}

// ValidateCertPair checks if the given secret exists in the given
>>>>>>> 3603a6cf
// namespace and if so that it contains key and cert fields. If a secret exists then it is returned.
// If there is an error accessing the secret (except NotFound) or the cert
// does not have both a key and cert field then an appropriate error is returned.
// If no secret exists then nil, nil is returned to represent that no cert is valid.
func ValidateCertPair(client client.Client, namespace, certPairSecretName, keyName, certName string) (*corev1.Secret, error) {
	secret := &corev1.Secret{}
	secretNamespacedName := types.NamespacedName{
		Name:      certPairSecretName,
		Namespace: namespace,
	}
	err := client.Get(context.Background(), secretNamespacedName, secret)
	if err != nil {
		// If the reason for the error is not found then that is acceptable
		// so return valid in that case.
		statErr, ok := err.(*kerrors.StatusError)
		if ok && statErr.ErrStatus.Reason == metav1.StatusReasonNotFound {
			return nil, nil
		} else {
			return nil, fmt.Errorf("Failed to read cert %q from datastore: %s", certPairSecretName, err)
		}
	}

	if val, ok := secret.Data[keyName]; !ok || len(val) == 0 {
		return secret, fmt.Errorf("Secret %q does not have a field named %q", certPairSecretName, keyName)
	}
	if val, ok := secret.Data[certName]; !ok || len(val) == 0 {
		return secret, fmt.Errorf("Secret %q does not have a field named %q", certPairSecretName, certName)
	}

	return secret, nil
}

func GetNetworkingPullSecrets(i *operatorv1.InstallationSpec, c client.Client) ([]*corev1.Secret, error) {
	secrets := []*corev1.Secret{}
	for _, ps := range i.ImagePullSecrets {
		s := &corev1.Secret{}
		err := c.Get(context.Background(), client.ObjectKey{Name: ps.Name, Namespace: rmeta.OperatorNamespace()}, s)
		if err != nil {
			return nil, err
		}
		secrets = append(secrets, s)
	}

	return secrets, nil
}

// Return the ManagementCluster CR if present. No error is returned if it was not found.
func GetManagementCluster(ctx context.Context, c client.Client) (*operatorv1.ManagementCluster, error) {
	managementCluster := &operatorv1.ManagementCluster{}

	err := c.Get(ctx, DefaultTSEEInstanceKey, managementCluster)
	if err != nil {
		if kerrors.IsNotFound(err) {
			return nil, nil
		}
		return nil, err
	}

	return managementCluster, nil
}

// Return the ManagementClusterConnection CR if present. No error is returned if it was not found.
func GetManagementClusterConnection(ctx context.Context, c client.Client) (*operatorv1.ManagementClusterConnection, error) {
	managementClusterConnection := &operatorv1.ManagementClusterConnection{}

	err := c.Get(ctx, DefaultTSEEInstanceKey, managementClusterConnection)
	if err != nil {
		if kerrors.IsNotFound(err) {
			return nil, nil
		}
		return nil, err
	}

	return managementClusterConnection, nil
}

// GetAmazonCloudIntegration returns the tigera AmazonCloudIntegration instance.
func GetAmazonCloudIntegration(ctx context.Context, client client.Client) (*operatorv1.AmazonCloudIntegration, error) {
	// Fetch the Installation instance. We only support a single instance named "tsee-secure".
	instance := &operatorv1.AmazonCloudIntegration{}
	err := client.Get(ctx, DefaultTSEEInstanceKey, instance)
	if err != nil {
		return nil, err
	}

	return instance, nil
}

// GetAuthentication finds the authentication CR in your cluster.
func GetAuthentication(ctx context.Context, cli client.Client) (*operatorv1.Authentication, error) {
	authentication := &operatorv1.Authentication{}
	err := cli.Get(ctx, DefaultTSEEInstanceKey, authentication)
	if err != nil {
		return nil, err
	}

	return authentication, nil
}

// GetElasticLicenseType returns the license type from elastic-licensing ConfigMap that ECK operator keeps updated.
func GetElasticLicenseType(ctx context.Context, cli client.Client, logger logr.Logger) (render.ElasticsearchLicenseType, error) {
	cm := &corev1.ConfigMap{}
	err := cli.Get(ctx, client.ObjectKey{Name: render.ECKLicenseConfigMapName, Namespace: render.ECKOperatorNamespace}, cm)
	if err != nil {
		return render.ElasticsearchLicenseTypeUnknown, err
	}
	license, ok := cm.Data["eck_license_level"]
	if !ok {
		return render.ElasticsearchLicenseTypeUnknown, fmt.Errorf("eck_license_level not available.")
	}

	return StrToElasticLicenseType(license, logger), nil
}

// StrToElasticLicenseType maps Elasticsearch license to one of the known and expected value.
func StrToElasticLicenseType(license string, logger logr.Logger) render.ElasticsearchLicenseType {
	if license == string(render.ElasticsearchLicenseTypeEnterprise) ||
		license == string(render.ElasticsearchLicenseTypeBasic) ||
		license == string(render.ElasticsearchLicenseTypeEnterpriseTrial) {
		return render.ElasticsearchLicenseType(license)
	}
	logger.V(3).Info("Elasticsearch license %s is unexpected", license)
	return render.ElasticsearchLicenseTypeUnknown
}<|MERGE_RESOLUTION|>--- conflicted
+++ resolved
@@ -236,9 +236,6 @@
 	return *instance, err
 }
 
-<<<<<<< HEAD
-// ValidateCertPairInNamespace checks if the given secret exists in the given
-=======
 // IsFeatureActive return true if the feature is listed in LicenseStatusKey
 func IsFeatureActive(license v3.LicenseKey, featureName string) bool {
 	for _, v := range license.Status.Features {
@@ -251,7 +248,6 @@
 }
 
 // ValidateCertPair checks if the given secret exists in the given
->>>>>>> 3603a6cf
 // namespace and if so that it contains key and cert fields. If a secret exists then it is returned.
 // If there is an error accessing the secret (except NotFound) or the cert
 // does not have both a key and cert field then an appropriate error is returned.
