--- conflicted
+++ resolved
@@ -32,13 +32,8 @@
 	VersionComplianceBenchmarker = "v2.6.0-0.dev-42-g5bb7357"
 
 	// Intrusion detection images.
-<<<<<<< HEAD
 	VersionIntrusionDetectionController   = "v2.6.0-0.dev-53-g6045051"
 	VersionIntrusionDetectionJobInstaller = "v2.6.0-0.dev-53-g6045051"
-=======
-	VersionIntrusionDetectionController   = "es7-v2.5.1-dev-1"
-	VersionIntrusionDetectionJobInstaller = "es7-v2.6.0-0-dev-6045051"
->>>>>>> 4fe234fd
 
 	// Manager images.
 	VersionManager        = "v2.5.0-mcm0.1-148-g346baab9"
